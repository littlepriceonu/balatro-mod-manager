<script lang="ts">
	import { Download, Search, Trash2 } from "lucide-svelte";
	import type { InstalledMod, Mod } from "../../stores/modStore";
	import { onMount } from "svelte";
	import {
		installationStatus,
		modsStore,
		loadingStates2 as loadingStates,
		uninstallDialogStore,
	} from "../../stores/modStore";
	import { debounce } from "lodash";
	import FlexSearch from "flexsearch";
	import { stripMarkdown, truncateText } from "../../utils/helpers";
	import { currentModView } from "../../stores/modStore";
	import { invoke } from "@tauri-apps/api/core";

	let searchQuery = $state("");
	let searchResults = $state<Mod[]>([]);
	let isSearching = $state(false);
	let searchIndex: any = $state(null);
	let mods = $state<Mod[]>([]);
	let installedMods = $state<InstalledMod[]>([]);
	let mod = $state<Mod | null>(null);
	let searchInput: HTMLInputElement;

	function handleModClick(mod: Mod) {
		currentModView.set(mod);
	}

	function focusSearchInput() {
		if (searchInput) {
			searchInput.focus();
		}
	}

	const { onCheckDependencies } = $props<{
		onCheckDependencies?: (event: {
			steamodded: boolean;
			talisman: boolean;
		}) => void;
	}>();

	const getAllInstalledMods = async () => {
		try {
			const installed: InstalledMod[] = await invoke(
				"get_installed_mods_from_db",
			);
			// fill the installed mods Array
			installedMods = installed.map((mod) => {
				return {
					name: mod.name,
					path: mod.path,
					// collection_hash: mod.collection_hash,
				};
			});
		} catch (error) {
			console.error("Failed to get installed mods:", error);
		}
	};

	const uninstallMod = async (mod: Mod) => {
		const isCoreMod = ["steamodded", "talisman"].includes(
			mod.title.toLowerCase(),
		);

		try {
			await getAllInstalledMods();
			const installedMod = installedMods.find(
				(m) => m.name.toLowerCase() === mod.title.toLowerCase(),
			);

			if (!installedMod) {
				console.error("Mod not found in installed mods");
				return;
			}

			if (isCoreMod) {
				// Get dependents
				const dependents = await invoke<string[]>("get_dependents", {
					modName: mod.title,
				});

				// Always show dialog for core mods, even if no dependents
				uninstallDialogStore.set({
					show: true,
					modName: mod.title,
					modPath: installedMod.path,
					dependents,
				});
			} else {
				// Immediate uninstall for normal mods
				await invoke("remove_installed_mod", {
					name: mod.title,
					path: installedMod.path,
				});
				installationStatus.update((s) => ({
					...s,
					[mod.title]: false,
				}));
			}
		} catch (error) {
			console.error("Uninstall failed:", error);
		}
	};

	const installMod = async (mod: Mod) => {
		// Check dependencies first before doing anything else
		if (mod.requires_steamodded || mod.requires_talisman) {
			// Check Steamodded if required
			const steamoddedInstalled = mod.requires_steamodded
				? await invoke<boolean>("check_mod_installation", {
						modType: "Steamodded",
					})
				: true;

			// Check Talisman if required
			const talismanInstalled = mod.requires_talisman
				? await invoke<boolean>("check_mod_installation", {
						modType: "Talisman",
					})
				: true;

			// If any dependency is missing, show the RequiresPopup
			if (
				(mod.requires_steamodded && !steamoddedInstalled) ||
				(mod.requires_talisman && !talismanInstalled)
			) {
				// Call the handler with the appropriate requirements
				onCheckDependencies?.({
					steamodded: mod.requires_steamodded && !steamoddedInstalled,
					talisman: mod.requires_talisman && !talismanInstalled,
				});
				return; // Stop installation
			}
		}

		// Create dependencies list for the database
		const dependencies = [];
		if (mod.requires_steamodded) dependencies.push("Steamodded");
		if (mod.requires_talisman) dependencies.push("Talisman");

		try {
			loadingStates.update((s) => ({ ...s, [mod.title]: true }));
			const installedPath = await invoke<string>("install_mod", {
				url: mod.downloadURL,
			});

			await invoke("add_installed_mod", {
				name: mod.title,
				path: installedPath,
				dependencies,
			});

			await getAllInstalledMods();
			installationStatus.update((s) => ({ ...s, [mod.title]: true }));
		} catch (error) {
			console.error("Failed to install mod:", error);
		} finally {
			loadingStates.update((s) => ({ ...s, [mod.title]: false }));
		}
	};

	const isModInstalled = async (mod: Mod) => {
		await getAllInstalledMods();
		const status = installedMods.some((m) => m.name === mod.title);
		installationStatus.update((s) => ({ ...s, [mod.title]: status }));
		return status;
	};

	$effect(() => {
		if (mod) {
			isModInstalled(mod);
		}
		mod = $currentModView!;
	});

	onMount(() => {
		// Initialize the search index
		searchIndex = new FlexSearch.Index({
			tokenize: "forward",
			preset: "match",
			cache: true,
		});

		$effect(() => {
			if (searchInput) {
				searchInput.focus();
			}
		});

		// Subscribe to mods store
		return modsStore.subscribe((currentMods) => {
			mods = currentMods;
			if (mods.length > 0) {
				// Instead of clear(), recreate the index
				searchIndex = new FlexSearch.Index({
					tokenize: "forward",
					preset: "match",
					cache: true,
				});

				mods.forEach((mod, idx) => {
					const searchText =
						`${mod.title} ${mod.publisher}`.toLowerCase();
					searchIndex.add(idx, searchText);
				});
			}
		});
	});

	const handleSearch = debounce(() => {
		if (!searchIndex || searchQuery.length < 2) {
			searchResults = [];
			return;
		}

		isSearching = true;
		try {
			const searchTerm = searchQuery.toLowerCase();
			const results = searchIndex.search(searchTerm);

			searchResults = results.map((idx: number) => mods[idx]);
		} catch (error) {
			console.error("Search failed:", error);
			searchResults = [];
		} finally {
			isSearching = false;
		}
	}, 300);

	function handleInput() {
		handleSearch();
	}

	/* Later, for CSS
	.tag {
		display: flex;
		align-items: center;
		position: relative;
		gap: 0.2rem;
		padding: 0.15rem 0.3rem;
		background: rgba(0, 0, 0, 0.7);
		border-radius: 4px;
		font-size: 0.9rem;
		color: #f4eee0;
	}
*/
</script>

<div class="search-container">
	<div class="search-bar">
		<form onsubmit={handleSearch}>
			<input
				bind:this={searchInput}
				type="text"
				bind:value={searchQuery}
				oninput={handleInput}
				placeholder="Search mods... (Author or Title)"
				class="search-input"
			/>
			<button type="submit" class="search-button">
				<Search size={20} />
			</button>
		</form>
	</div>

	<div class="results-scroll-container default-scrollbar">
		<div class="results-container">
			{#if isSearching}
				<p class="loading-text">Searching...</p>
			{:else if searchResults.length === 0 && searchQuery.length >= 2}
				<p>No mods found matching "{searchQuery}"</p>
			{:else if searchResults.length > 0}
				{#each searchResults as mod}
					<div
						class="mod-card"
						onclick={() => handleModClick(mod)}
<<<<<<< HEAD
						onkeydown={(e) => e.key === "Enter" && handleModClick(mod)}
						role="button"
						tabindex="0"
						style="--orig-color1: {mod.colors.color1}; --orig-color2: {mod.colors.color2};"
=======
						onkeydown={(e) =>
							e.key === "Enter" && handleModClick(mod)}
						role="button"
						tabindex="0"
						style="--orig-color1: {mod.colors
							.color1}; --orig-color2: {mod.colors.color2};"
>>>>>>> 73adf664
					>
						<div class="mod-image">
							<img
								src={mod.image}
								alt={mod.title}
								draggable="false"
							/>
							<div class="tags">
								<!-- <span class="tag updated"> -->
								<!-- 	<Clock size={13} /> -->
								<!-- 	{mod.lastUpdated} -->
								<!-- </span> -->
							</div>
						</div>
						<div class="mod-info">
							<h3>{mod.title}</h3>
<<<<<<< HEAD
							<p>{truncateText(stripMarkdown(mod.description))}</p>
=======
							<p>
								{truncateText(stripMarkdown(mod.description))}
							</p>
>>>>>>> 73adf664
						</div>
						<div class="button-container">
							<button
								class="download-button"
								class:installed={$installationStatus[mod.title]}
								disabled={$installationStatus[mod.title] ||
									$loadingStates[mod.title]}
								onclick={() => installMod(mod)}
							>
								{#if $loadingStates[mod.title]}
									<div class="spinner"></div>
								{:else}
									<Download size={18} />
									{$installationStatus[mod.title]
										? "Installed"
										: "Download"}
								{/if}
							</button>
							{#if $installationStatus[mod.title]}
								<button
									class="delete-button"
									title="Remove Mod"
									onclick={() => uninstallMod(mod)}
								>
									<Trash2 size={18} />
								</button>
							{/if}
						</div>
					</div>
				{/each}
			{/if}
		</div>
	</div>
</div>

<style>
	.search-container {
		position: relative;
		width: 80%;
		padding: 0 1rem;
	}

	::selection {
		background: #ea9600;
		color: #f4eee0;
	}

	.search-bar {
		height: 3rem;
		width: 100%;
		position: absolute;
		top: 1rem;
		z-index: 100;
	}

	.search-bar form {
		display: flex;
		gap: 0.5rem;
		width: 100%;
	}

	.search-input {
		width: 90%;
		padding: 0.75rem;
		border: 2px solid #f4eee0;
		border-radius: 6px;
		background-color: #393646;
		color: #f4eee0;
		font-family: "M6X11", sans-serif;
		font-size: 1.1rem;
	}
	.search-input:focus {
		outline: none;
		border-color: #ea9600;
		transition: border-color 0.2s ease;
	}
	.search-button {
		padding: 0.75rem 1rem;
		background: #ea9600;
		border: 2px solid #f4eee0;
		border-radius: 6px;
		color: #f4eee0;
		cursor: pointer;
		display: flex;
		align-items: center;
		transition: all 0.2s ease;
	}

	.search-button:hover {
		background: #f4eee0;
		color: #393646;
	}

	.search-button:active {
		transform: scale(0.95);
		padding: 0.75rem 0.95rem;
	}

	.results-container {
		display: grid;
		grid-template-columns: repeat(auto-fill, minmax(280px, 1fr));
		gap: 1rem;
		padding: 1rem 0;
		padding-top: 5rem;
	}

	.results-scroll-container {
		overflow-y: auto;
		height: 100%;
	}

	.mod-card {
		--bg-color: var(--orig-color1, #4f6367);
		--bg-color-2: var(--orig-color2, #334461);

		display: flex;
		flex-direction: column;
		position: relative;
		border-radius: 8px;
		overflow: hidden;
		border: 2px solid #f4eee0;
		width: 300px;
		height: 330px;
		margin: 0 auto;
		padding: 1rem;
		box-sizing: border-box;
		cursor: pointer;
		background-size: 100% 200%;
		transition: all 0.3s ease;
		background-image: repeating-linear-gradient(
			-45deg,
			var(--bg-color),
			var(--bg-color) 10px,
			var(--bg-color-2) 10px,
			var(--bg-color-2) 20px
		);
	}

	.mod-card:hover {
		animation: stripe-slide-up 1s linear infinite;
		scale: 1.05;
	}

	@keyframes stripe-slide-up {
		0% {
			background-position: 0 0;
		}
		100% {
			background-position: 0 -20px;
		}
	}

	.mod-image {
		position: relative;
		height: 150px;
	}

	.mod-image img {
		width: 100%;
		height: 100%;
		border-radius: 5px;
		object-fit: cover;
	}

	.tags {
		position: absolute;
		top: 7.2rem;
		right: 0.35rem;
		display: flex;
		gap: 0.5rem;
	}

	.mod-info {
		flex: 1;
		padding: 0.5rem;
		position: relative;
		bottom: 1rem;
	}

	.mod-info > p {
		-webkit-line-clamp: 2;
		line-clamp: 2;
		overflow: hidden;
		display: -webkit-box;
		-webkit-box-orient: vertical;
		padding: 0 0.1rem;
	}

	.mod-info h3 {
		color: #fdcf51;
		font-size: 1.5rem;
		margin-bottom: 0.2rem;
	}

	.mod-info p {
		color: #f4eee0;
		font-size: 1rem;
		line-height: 1.2;
	}

	.button-container {
		display: flex;
		gap: 0.5rem;
		position: absolute;
		bottom: 1rem;
		left: 1rem;
		width: calc(100% - 2rem);
	}

	.download-button {
		flex: 1;
		display: flex;
		align-items: center;
		justify-content: center;
		gap: 0.5rem;
		padding: 0.75rem;
		background: #56a786;
		color: #f4eee0;
		border: none;
		outline: #459373 solid 2px;
		border-radius: 4px;
		font-family: "M6X11", sans-serif;
		font-size: 1rem;
		cursor: pointer;
		transition: all 0.2s ease;
	}
	.download-button:hover:not(.installed) {
		background: #63b897;
		transform: translateY(-2px);
	}

	.download-button.installed {
		background: #808080;
		outline-color: #666666;
		cursor: not-allowed;
	}
	.download-button:active:not(.installed) {
		transform: translateY(1px);
	}

	.delete-button {
		display: flex;
		align-items: center;
		justify-content: center;
		padding: 0.75rem;
		background: #c14139;
		color: #f4eee0;
		border: none;
		outline: #a13029 solid 2px;
		border-radius: 4px;
		cursor: pointer;
		transition: all 0.2s ease;
	}

	@media (max-width: 1160px) {
		.search-container {
			width: 70%;
		}
	}
	.spinner {
		width: 18px;
		height: 18px;
		border: 2px solid #f4eee0;
		border-bottom-color: transparent;
		border-radius: 50%;
		animation: spin 1s linear infinite;
		margin: 0 auto;
	}

	@keyframes spin {
		from {
			transform: rotate(0deg);
		}
		to {
			transform: rotate(360deg);
		}
	}

	.download-button:disabled {
		opacity: 0.8;
		cursor: not-allowed;
	}

	@media (max-width: 1160px) {
		.results-container {
			padding: 1rem;
		}
	}
</style><|MERGE_RESOLUTION|>--- conflicted
+++ resolved
@@ -275,19 +275,10 @@
 					<div
 						class="mod-card"
 						onclick={() => handleModClick(mod)}
-<<<<<<< HEAD
 						onkeydown={(e) => e.key === "Enter" && handleModClick(mod)}
 						role="button"
 						tabindex="0"
 						style="--orig-color1: {mod.colors.color1}; --orig-color2: {mod.colors.color2};"
-=======
-						onkeydown={(e) =>
-							e.key === "Enter" && handleModClick(mod)}
-						role="button"
-						tabindex="0"
-						style="--orig-color1: {mod.colors
-							.color1}; --orig-color2: {mod.colors.color2};"
->>>>>>> 73adf664
 					>
 						<div class="mod-image">
 							<img
@@ -304,13 +295,7 @@
 						</div>
 						<div class="mod-info">
 							<h3>{mod.title}</h3>
-<<<<<<< HEAD
 							<p>{truncateText(stripMarkdown(mod.description))}</p>
-=======
-							<p>
-								{truncateText(stripMarkdown(mod.description))}
-							</p>
->>>>>>> 73adf664
 						</div>
 						<div class="button-container">
 							<button
